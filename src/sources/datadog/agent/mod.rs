#[cfg(all(test, feature = "datadog-agent-integration-tests"))]
mod integration_tests;
#[cfg(test)]
mod tests;

pub mod logs;
pub mod metrics;
pub mod traces;

<<<<<<< HEAD
use bytes::{Buf, BufMut, Bytes, BytesMut};
use chrono::{serde::ts_milliseconds, DateTime, TimeZone, Utc};
=======
use std::{fmt::Debug, io::Read, net::SocketAddr, sync::Arc};

use bytes::{Buf, Bytes};
>>>>>>> d06ee2ae
use flate2::read::{MultiGzDecoder, ZlibDecoder};
use futures::FutureExt;
use http::StatusCode;
use regex::Regex;
use serde::{Deserialize, Serialize};
use snafu::Snafu;
use value::Kind;
use vector_core::event::{BatchNotifier, BatchStatus};
use warp::{filters::BoxedFilter, reject::Rejection, reply::Response, Filter, Reply};

use crate::{
    codecs::{
        self,
        decoding::{DecodingConfig, DeserializerConfig, FramingConfig},
    },
    config::{
        log_schema, AcknowledgementsConfig, DataType, GenerateConfig, Output, Resource,
        SourceConfig, SourceContext,
    },
    event::Event,
    internal_events::{HttpBytesReceived, HttpDecompressError, StreamClosedError},
    schema,
    serde::{bool_or_struct, default_decoding, default_framing_message_based},
    sources::{self, util::ErrorMessage},
    tls::{MaybeTlsSettings, TlsConfig},
    SourceSender,
};

pub const LOGS: &str = "logs";
pub const METRICS: &str = "metrics";
pub const TRACES: &str = "traces";

#[derive(Deserialize, Serialize, Debug, Clone)]
struct DatadogAgentConfig {
    address: SocketAddr,
    tls: Option<TlsConfig>,
    #[serde(default = "crate::serde::default_true")]
    store_api_key: bool,
    #[serde(default = "default_framing_message_based")]
    framing: FramingConfig,
    #[serde(default = "default_decoding")]
    decoding: DeserializerConfig,
    #[serde(default, deserialize_with = "bool_or_struct")]
    acknowledgements: AcknowledgementsConfig,
    #[serde(default = "crate::serde::default_false")]
    disable_logs: bool,
    #[serde(default = "crate::serde::default_false")]
    disable_metrics: bool,
    #[serde(default = "crate::serde::default_false")]
    disable_traces: bool,
    #[serde(default = "crate::serde::default_false")]
    multiple_outputs: bool,
}

impl GenerateConfig for DatadogAgentConfig {
    fn generate_config() -> toml::Value {
        toml::Value::try_from(Self {
            address: "0.0.0.0:8080".parse().unwrap(),
            tls: None,
            store_api_key: true,
            framing: default_framing_message_based(),
            decoding: default_decoding(),
            acknowledgements: AcknowledgementsConfig::default(),
            disable_logs: false,
            disable_metrics: false,
            disable_traces: false,
            multiple_outputs: false,
        })
        .unwrap()
    }
}

#[async_trait::async_trait]
#[typetag::serde(name = "datadog_agent")]
impl SourceConfig for DatadogAgentConfig {
    async fn build(&self, cx: SourceContext) -> crate::Result<sources::Source> {
        let logs_schema_definition = cx
            .schema_definitions
            .get(&Some(LOGS.to_owned()))
            .or_else(|| cx.schema_definitions.get(&None))
            .expect("registered log schema required")
            .clone();
        let metrics_schema_definition = cx
            .schema_definitions
            .get(&Some(METRICS.to_owned()))
            .or_else(|| cx.schema_definitions.get(&None))
            .expect("registered metrics schema required")
            .clone();

        let decoder = DecodingConfig::new(self.framing.clone(), self.decoding.clone()).build();
        let tls = MaybeTlsSettings::from_config(&self.tls, true)?;
        let source = DatadogAgentSource::new(
            self.store_api_key,
            decoder,
            tls.http_protocol_name(),
            logs_schema_definition,
            metrics_schema_definition,
        );
        let listener = tls.bind(&self.address).await?;
        let acknowledgements = cx.do_acknowledgements(&self.acknowledgements);
        let filters = source.build_warp_filters(
            cx.out,
            acknowledgements,
            !self.disable_logs,
            !self.disable_metrics,
            !self.disable_traces,
            self.multiple_outputs,
        )?;
        let shutdown = cx.shutdown;
        Ok(Box::pin(async move {
            let span = crate::trace::current_span();
            let routes = filters
                .with(warp::trace(move |_info| span.clone()))
                .recover(|r: Rejection| async move {
                    if let Some(e_msg) = r.find::<ErrorMessage>() {
                        let json = warp::reply::json(e_msg);
                        Ok(warp::reply::with_status(json, e_msg.status_code()))
                    } else {
                        // other internal error - will return 500 internal server error
                        Err(r)
                    }
                });
            warp::serve(routes)
                .serve_incoming_with_graceful_shutdown(
                    listener.accept_stream(),
                    shutdown.map(|_| ()),
                )
                .await;

            Ok(())
        }))
    }

    fn outputs(&self) -> Vec<Output> {
        let definition = match self.decoding {
            // See: `LogMsg` struct.
            DeserializerConfig::Bytes => schema::Definition::empty()
                .required_field("message", Kind::bytes(), Some("message"))
                .required_field("status", Kind::bytes(), Some("severity"))
                .required_field("timestamp", Kind::timestamp(), Some("timestamp"))
                .required_field("hostname", Kind::bytes(), Some("host"))
                .required_field("service", Kind::bytes(), Some("service"))
                .required_field("ddsource", Kind::bytes(), Some("source"))
                .required_field("ddtags", Kind::bytes(), Some("tags"))
                .merge(self.decoding.schema_definition()),

            // JSON deserializer can overwrite existing fields at runtime, so we have to treat
            // those events as if there is no known type details we can provide, other than the
            // details provided by the generic JSON schema definition.
            DeserializerConfig::Json => self.decoding.schema_definition(),

            // Syslog deserializer allows for arbritrary "structured data" that can overwrite
            // existing fields, similar to the JSON deserializer.
            //
            // See also: https://datatracker.ietf.org/doc/html/rfc5424#section-6.3
            #[cfg(feature = "sources-syslog")]
            DeserializerConfig::Syslog => self.decoding.schema_definition(),
        };

        if self.multiple_outputs {
            vec![
                Output::from((METRICS, DataType::Metric)),
                Output::from((LOGS, DataType::Log)).with_schema_definition(definition),
                Output::from((TRACES, DataType::Trace)),
            ]
        } else {
            vec![Output::default(DataType::all()).with_schema_definition(definition)]
        }
    }

    fn source_type(&self) -> &'static str {
        "datadog_agent"
    }

    fn resources(&self) -> Vec<Resource> {
        vec![Resource::tcp(self.address)]
    }

    fn can_acknowledge(&self) -> bool {
        true
    }
}

#[derive(Clone, Copy, Debug, Snafu)]
pub(crate) enum ApiError {
    BadRequest,
    InvalidDataFormat,
    ServerShutdown,
}

impl warp::reject::Reject for ApiError {}

#[derive(Deserialize)]
pub struct ApiKeyQueryParams {
    #[serde(rename = "dd-api-key")]
    pub dd_api_key: Option<String>,
}

#[derive(Clone)]
pub(crate) struct DatadogAgentSource {
    pub(crate) api_key_extractor: ApiKeyExtractor,
    pub(crate) log_schema_host_key: &'static str,
    pub(crate) log_schema_timestamp_key: &'static str,
    pub(crate) log_schema_source_type_key: &'static str,
    pub(crate) decoder: codecs::Decoder,
    protocol: &'static str,
    logs_schema_definition: Arc<schema::Definition>,
    metrics_schema_definition: Arc<schema::Definition>,
}

#[derive(Clone)]
pub struct ApiKeyExtractor {
    matcher: Regex,
    store_api_key: bool,
}

impl ApiKeyExtractor {
    pub fn extract(
        &self,
        path: &str,
        header: Option<String>,
        query_params: Option<String>,
    ) -> Option<Arc<str>> {
        if !self.store_api_key {
            return None;
        }
        // Grab from URL first
        self.matcher
            .captures(path)
            .and_then(|cap| cap.name("api_key").map(|key| key.as_str()).map(Arc::from))
            // Try from query params
            .or_else(|| query_params.map(Arc::from))
            // Try from header next
            .or_else(|| header.map(Arc::from))
    }
}

impl DatadogAgentSource {
    pub(crate) fn new(
        store_api_key: bool,
        decoder: codecs::Decoder,
        protocol: &'static str,
        logs_schema_definition: schema::Definition,
        metrics_schema_definition: schema::Definition,
    ) -> Self {
        Self {
            api_key_extractor: ApiKeyExtractor {
                store_api_key,
                matcher: Regex::new(r"^/v1/input/(?P<api_key>[[:alnum:]]{32})/??")
                    .expect("static regex always compiles"),
            },
            log_schema_host_key: log_schema().host_key(),
            log_schema_source_type_key: log_schema().source_type_key(),
            log_schema_timestamp_key: log_schema().timestamp_key(),
            decoder,
            protocol,
            logs_schema_definition: Arc::new(logs_schema_definition),
            metrics_schema_definition: Arc::new(metrics_schema_definition),
        }
    }

    pub(crate) fn build_warp_filters(
        &self,
        out: SourceSender,
        acknowledgements: bool,
        logs: bool,
        metrics: bool,
        traces: bool,
        multiple_outputs: bool,
    ) -> crate::Result<BoxedFilter<(Response,)>> {
        let mut filters = logs.then(|| {
            logs::build_warp_filter(
                acknowledgements,
                multiple_outputs,
                out.clone(),
                self.clone(),
            )
        });

        if traces {
            let trace_filter = traces::build_warp_filter(
                acknowledgements,
                multiple_outputs,
                out.clone(),
                self.clone(),
            );
            filters = filters
                .map(|f| f.or(trace_filter.clone()).unify().boxed())
                .or(Some(trace_filter));
        }

        if metrics {
            let metrics_filter =
                metrics::build_warp_filter(acknowledgements, multiple_outputs, out, self.clone());
            filters = filters
                .map(|f| f.or(metrics_filter.clone()).unify().boxed())
                .or(Some(metrics_filter));
        }

        filters.ok_or_else(|| "At least one of the supported data type shall be enabled".into())
    }

    pub(crate) fn decode(
        &self,
<<<<<<< HEAD
        body: Bytes,
        api_key: Option<Arc<str>>,
    ) -> Result<Vec<Event>, ErrorMessage> {
        if body.is_empty() {
            // The datadog agent may send an empty payload as a keep alive
            debug!(
                message = "Empty payload ignored.",
                internal_log_rate_secs = 30
            );
            return Ok(Vec::new());
        }

        let messages: Vec<LogMsg> = serde_json::from_slice(&body).map_err(|error| {
            ErrorMessage::new(
                StatusCode::BAD_REQUEST,
                format!("Error parsing JSON: {:?}", error),
            )
        })?;

        let now = Utc::now();
        let mut decoded = Vec::new();

        for LogMsg {
            message,
            status,
            timestamp,
            hostname,
            service,
            ddsource,
            ddtags,
        } in messages
        {
            let mut decoder = self.decoder.clone();
            let mut buffer = BytesMut::new();
            buffer.put(message);
            loop {
                match decoder.decode_eof(&mut buffer) {
                    Ok(Some((events, _byte_size))) => {
                        for mut event in events {
                            if let Event::Log(ref mut log) = event {
                                log.try_insert_flat("status", status.clone());
                                log.try_insert_flat("timestamp", timestamp);
                                log.try_insert_flat("hostname", hostname.clone());
                                log.try_insert_flat("service", service.clone());
                                log.try_insert_flat("ddsource", ddsource.clone());
                                log.try_insert_flat("ddtags", ddtags.clone());
                                log.try_insert_flat(
                                    self.log_schema_source_type_key,
                                    Bytes::from("datadog_agent"),
                                );
                                log.try_insert_flat(self.log_schema_timestamp_key, now);
                                if let Some(k) = &api_key {
                                    log.metadata_mut().set_datadog_api_key(Some(Arc::clone(k)));
                                }

                                log.metadata_mut()
                                    .set_schema_definition(&self.logs_schema_definition);
                            }

                            decoded.push(event);
                        }
=======
        header: &Option<String>,
        mut body: Bytes,
        path: &str,
    ) -> Result<Bytes, ErrorMessage> {
        if let Some(encodings) = header {
            for encoding in encodings.rsplit(',').map(str::trim) {
                body = match encoding {
                    "identity" => body,
                    "gzip" | "x-gzip" => {
                        let mut decoded = Vec::new();
                        MultiGzDecoder::new(body.reader())
                            .read_to_end(&mut decoded)
                            .map_err(|error| handle_decode_error(encoding, error))?;
                        decoded.into()
>>>>>>> d06ee2ae
                    }
                    "deflate" | "x-deflate" => {
                        let mut decoded = Vec::new();
                        ZlibDecoder::new(body.reader())
                            .read_to_end(&mut decoded)
                            .map_err(|error| handle_decode_error(encoding, error))?;
                        decoded.into()
                    }
                    encoding => {
                        return Err(ErrorMessage::new(
                            StatusCode::UNSUPPORTED_MEDIA_TYPE,
                            format!("Unsupported encoding {}", encoding),
                        ))
                    }
                }
            }
        }
        emit!(&HttpBytesReceived {
            byte_size: body.len(),
            http_path: path,
            protocol: self.protocol,
        });
        Ok(body)
    }
}

pub(crate) async fn handle_request(
    events: Result<Vec<Event>, ErrorMessage>,
    acknowledgements: bool,
    mut out: SourceSender,
    output: Option<&str>,
) -> Result<Response, Rejection> {
    match events {
        Ok(mut events) => {
            let receiver = BatchNotifier::maybe_apply_to_events(acknowledgements, &mut events);
            let count = events.len();

            if let Some(name) = output {
                out.send_batch_named(name, events).await
            } else {
                out.send_batch(events).await
            }
            .map_err(move |error: crate::source_sender::ClosedError| {
                emit!(&StreamClosedError { error, count });
                warp::reject::custom(ApiError::ServerShutdown)
            })?;
            match receiver {
                None => Ok(warp::reply().into_response()),
                Some(receiver) => match receiver.await {
                    BatchStatus::Delivered => Ok(warp::reply().into_response()),
                    BatchStatus::Errored => Err(warp::reject::custom(ErrorMessage::new(
                        StatusCode::INTERNAL_SERVER_ERROR,
                        "Error delivering contents to sink".into(),
                    ))),
                    BatchStatus::Rejected => Err(warp::reject::custom(ErrorMessage::new(
                        StatusCode::BAD_REQUEST,
                        "Contents failed to deliver to sink".into(),
                    ))),
                },
            }
        }
        Err(err) => Err(warp::reject::custom(err)),
    }
}

fn handle_decode_error(encoding: &str, error: impl std::error::Error) -> ErrorMessage {
    emit!(&HttpDecompressError {
        encoding,
        error: &error
    });
    ErrorMessage::new(
        StatusCode::UNPROCESSABLE_ENTITY,
        format!("Failed decompressing payload with {} decoder.", encoding),
    )
}

// https://github.com/DataDog/datadog-agent/blob/a33248c2bc125920a9577af1e16f12298875a4ad/pkg/logs/processor/json.go#L23-L49
#[derive(Deserialize, Clone, Serialize, Debug)]
#[serde(deny_unknown_fields)]
struct LogMsg {
    pub message: Bytes,
    pub status: Bytes,
    #[serde(deserialize_with = "ts_milliseconds::deserialize")]
    pub timestamp: DateTime<Utc>,
    pub hostname: Bytes,
    pub service: Bytes,
    pub ddsource: Bytes,
    pub ddtags: Bytes,
}<|MERGE_RESOLUTION|>--- conflicted
+++ resolved
@@ -7,14 +7,10 @@
 pub mod metrics;
 pub mod traces;
 
-<<<<<<< HEAD
 use bytes::{Buf, BufMut, Bytes, BytesMut};
 use chrono::{serde::ts_milliseconds, DateTime, TimeZone, Utc};
-=======
 use std::{fmt::Debug, io::Read, net::SocketAddr, sync::Arc};
 
-use bytes::{Buf, Bytes};
->>>>>>> d06ee2ae
 use flate2::read::{MultiGzDecoder, ZlibDecoder};
 use futures::FutureExt;
 use http::StatusCode;
@@ -319,69 +315,6 @@
 
     pub(crate) fn decode(
         &self,
-<<<<<<< HEAD
-        body: Bytes,
-        api_key: Option<Arc<str>>,
-    ) -> Result<Vec<Event>, ErrorMessage> {
-        if body.is_empty() {
-            // The datadog agent may send an empty payload as a keep alive
-            debug!(
-                message = "Empty payload ignored.",
-                internal_log_rate_secs = 30
-            );
-            return Ok(Vec::new());
-        }
-
-        let messages: Vec<LogMsg> = serde_json::from_slice(&body).map_err(|error| {
-            ErrorMessage::new(
-                StatusCode::BAD_REQUEST,
-                format!("Error parsing JSON: {:?}", error),
-            )
-        })?;
-
-        let now = Utc::now();
-        let mut decoded = Vec::new();
-
-        for LogMsg {
-            message,
-            status,
-            timestamp,
-            hostname,
-            service,
-            ddsource,
-            ddtags,
-        } in messages
-        {
-            let mut decoder = self.decoder.clone();
-            let mut buffer = BytesMut::new();
-            buffer.put(message);
-            loop {
-                match decoder.decode_eof(&mut buffer) {
-                    Ok(Some((events, _byte_size))) => {
-                        for mut event in events {
-                            if let Event::Log(ref mut log) = event {
-                                log.try_insert_flat("status", status.clone());
-                                log.try_insert_flat("timestamp", timestamp);
-                                log.try_insert_flat("hostname", hostname.clone());
-                                log.try_insert_flat("service", service.clone());
-                                log.try_insert_flat("ddsource", ddsource.clone());
-                                log.try_insert_flat("ddtags", ddtags.clone());
-                                log.try_insert_flat(
-                                    self.log_schema_source_type_key,
-                                    Bytes::from("datadog_agent"),
-                                );
-                                log.try_insert_flat(self.log_schema_timestamp_key, now);
-                                if let Some(k) = &api_key {
-                                    log.metadata_mut().set_datadog_api_key(Some(Arc::clone(k)));
-                                }
-
-                                log.metadata_mut()
-                                    .set_schema_definition(&self.logs_schema_definition);
-                            }
-
-                            decoded.push(event);
-                        }
-=======
         header: &Option<String>,
         mut body: Bytes,
         path: &str,
@@ -396,7 +329,6 @@
                             .read_to_end(&mut decoded)
                             .map_err(|error| handle_decode_error(encoding, error))?;
                         decoded.into()
->>>>>>> d06ee2ae
                     }
                     "deflate" | "x-deflate" => {
                         let mut decoded = Vec::new();
