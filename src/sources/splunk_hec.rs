use crate::{
    config::{log_schema, DataType, GlobalOptions, Resource, SourceConfig, SourceDescription},
    event::{Event, LogEvent, LookupBuf, Value},
    internal_events::{
        SplunkHECEventReceived, SplunkHECRequestBodyInvalid, SplunkHECRequestError,
        SplunkHECRequestReceived,
    },
    shutdown::ShutdownSignal,
    tls::{MaybeTlsSettings, TlsConfig},
    Pipeline,
};
use bytes::{buf::BufExt, Bytes};
use chrono::{DateTime, TimeZone, Utc};
use flate2::read::GzDecoder;
use futures::{compat::Future01CompatExt, FutureExt, TryFutureExt};
use futures01::{Async, Future, Sink, Stream};
use http::StatusCode;
use serde::{de, Deserialize, Serialize};
use serde_json::{de::IoRead, json, Deserializer, Value as JsonValue};
use snafu::Snafu;
use std::{
    io::Read,
    net::{Ipv4Addr, SocketAddr},
};

use warp::{filters::BoxedFilter, path, reject::Rejection, reply::Response, Filter, Reply};

// Event fields unique to splunk_hec source
lazy_static::lazy_static! {
    pub static ref SPLUNK_CHANNEL_LOOKUP: LookupBuf = LookupBuf::from("splunk_channel");
    pub static ref SPLUNK_INDEX_LOOKUP: LookupBuf = LookupBuf::from("splunk_index");
    pub static ref SPLUNK_SOURCE_LOOKUP: LookupBuf = LookupBuf::from("splunk_source");
    pub static ref SPLUNK_SOURCETYPE_LOOKUP: LookupBuf = LookupBuf::from("splunk_sourcetype");
    pub static ref HOST_LOOKUP: LookupBuf = LookupBuf::from("HOST");
    pub static ref CHANNEL_LOOKUP: LookupBuf = LookupBuf::from("channel");
    pub static ref INDEX_LOOKUP: LookupBuf = LookupBuf::from("index");
    pub static ref SOURCE_LOOKUP: LookupBuf = LookupBuf::from("source");
    pub static ref SOURCETYPE_LOOKUP: LookupBuf = LookupBuf::from("sourcetype");
    pub static ref LINE_LOOKUP: LookupBuf = LookupBuf::from("line");
}

/// Accepts HTTP requests.
#[derive(Deserialize, Serialize, Debug, Clone)]
#[serde(deny_unknown_fields, default)]
pub struct SplunkConfig {
    /// Local address on which to listen
    #[serde(default = "default_socket_address")]
    address: SocketAddr,
    /// Splunk HEC token
    token: Option<String>,
    tls: Option<TlsConfig>,
}

inventory::submit! {
    SourceDescription::new::<SplunkConfig>("splunk_hec")
}

impl_generate_config_from_default!(SplunkConfig);

impl SplunkConfig {
    #[cfg(test)]
    pub fn on(address: SocketAddr) -> Self {
        SplunkConfig {
            address,
            ..Self::default()
        }
    }
}

impl Default for SplunkConfig {
    fn default() -> Self {
        SplunkConfig {
            address: default_socket_address(),
            token: None,
            tls: None,
        }
    }
}

fn default_socket_address() -> SocketAddr {
    SocketAddr::new(Ipv4Addr::new(0, 0, 0, 0).into(), 8088)
}

#[async_trait::async_trait]
#[typetag::serde(name = "splunk_hec")]
impl SourceConfig for SplunkConfig {
    async fn build(
        &self,
        _: &str,
        _: &GlobalOptions,
        shutdown: ShutdownSignal,
        out: Pipeline,
    ) -> crate::Result<super::Source> {
        let source = SplunkSource::new(self);

        let event_service = source.event_service(out.clone());
        let raw_service = source.raw_service(out.clone());
        let health_service = source.health_service(out);
        let options = SplunkSource::options();

        let services = path!("services" / "collector" / ..)
            .and(
                warp::path::full()
                    .map(|path: warp::filters::path::FullPath| {
                        emit!(SplunkHECRequestReceived {
                            path: path.as_str()
                        });
                    })
                    .untuple_one(),
            )
            .and(
                event_service
                    .or(raw_service)
                    .unify()
                    .or(health_service)
                    .unify()
                    .or(options)
                    .unify(),
            )
            .or_else(finish_err);

        let tls = MaybeTlsSettings::from_config(&self.tls, true)?;
        let listener = tls.bind(&self.address).await?;

        Ok(Box::pin(async move {
            let _ = warp::serve(services)
                .serve_incoming_with_graceful_shutdown(
                    listener.accept_stream(),
                    shutdown.clone().map(|_| ()),
                )
                .await;
            // We need to drop the last copy of ShutdownSignalToken only after server has shut down.
            drop(shutdown);
            Ok(())
        }))
    }

    fn output_type(&self) -> DataType {
        DataType::Log
    }

    fn source_type(&self) -> &'static str {
        "splunk_hec"
    }

    fn resources(&self) -> Vec<Resource> {
        vec![self.address.into()]
    }
}

/// Shared data for responding to requests.
struct SplunkSource {
    credentials: Option<Bytes>,
}

impl SplunkSource {
    fn new(config: &SplunkConfig) -> Self {
        SplunkSource {
            credentials: config
                .token
                .as_ref()
                .map(|token| format!("Splunk {}", token).into()),
        }
    }

    fn event_service(&self, out: Pipeline) -> BoxedFilter<(Response,)> {
        warp::post()
            .and(path!("event").or(path!("event" / "1.0")))
            .and(self.authorization())
            .and(warp::header::optional::<String>("x-splunk-request-channel"))
            .and(warp::header::optional::<String>("host"))
            .and(self.gzip())
            .and(warp::body::bytes())
            .and_then(
                move |_,
                      _,
                      channel: Option<String>,
                      host: Option<String>,
                      gzip: bool,
                      body: Bytes| {
                    process_service_request(out.clone(), channel, host, gzip, body)
                },
            )
            .map(finish_ok)
            .boxed()
    }

    fn raw_service(&self, out: Pipeline) -> BoxedFilter<(Response,)> {
        warp::post()
            .and(path!("raw" / "1.0").or(path!("raw")))
            .and(self.authorization())
            .and(
                warp::header::optional::<String>("x-splunk-request-channel").and_then(
                    |channel: Option<String>| async {
                        if let Some(channel) = channel {
                            Ok(channel)
                        } else {
                            Err(Rejection::from(ApiError::MissingChannel))
                        }
                    },
                ),
            )
            .and(warp::header::optional::<String>("host"))
            .and(self.gzip())
            .and(warp::body::bytes())
            .and_then(
                move |_, _, channel: String, host: Option<String>, gzip: bool, body: Bytes| {
                    let out = out.clone();
                    async move {
                        // Construct event parser
                        futures01::stream::once(raw_event(body, gzip, channel, host))
                            .forward(out.clone().sink_map_err(|_| ApiError::ServerShutdown))
                            .map(|_| ())
                            .compat()
                            .await
                    }
                },
            )
            .map(finish_ok)
            .boxed()
    }

    fn health_service(&self, out: Pipeline) -> BoxedFilter<(Response,)> {
        let credentials = self.credentials.clone();
        let authorize =
            warp::header::optional("Authorization").and_then(move |token: Option<String>| {
                let credentials = credentials.clone();
                async move {
                    match (token, credentials) {
                        (_, None) => Ok(()),
                        (Some(token), Some(password)) if token.as_bytes() == password.as_ref() => {
                            Ok(())
                        }
                        _ => Err(Rejection::from(ApiError::BadRequest)),
                    }
                }
            });

        warp::get()
            .and(path!("health" / "1.0").or(path!("health")))
            .and(authorize)
            .and_then(move |_, _| {
                let out = out.clone();
                async move {
                    match out.clone().poll_ready() {
                        Ok(Async::Ready(())) => Ok(warp::reply().into_response()),
                        // Since channel of mpsc::Sender increase by one with each sender, technically
                        // channel will never be full, and this will never be returned.
                        // This behavior doesn't fulfill one of the purposes of healthcheck.
                        Ok(Async::NotReady) => Ok(warp::reply::with_status(
                            warp::reply(),
                            StatusCode::SERVICE_UNAVAILABLE,
                        )
                        .into_response()),
                        Err(_) => Err(Rejection::from(ApiError::ServerShutdown)),
                    }
                }
            })
            .boxed()
    }

    fn options() -> BoxedFilter<(Response,)> {
        let post = warp::options()
            .and(
                path!("event")
                    .or(path!("event" / "1.0"))
                    .or(path!("raw" / "1.0"))
                    .or(path!("raw")),
            )
            .map(|_| warp::reply::with_header(warp::reply(), "Allow", "POST").into_response());

        let get = warp::options()
            .and(path!("health").or(path!("health" / "1.0")))
            .map(|_| warp::reply::with_header(warp::reply(), "Allow", "GET").into_response());

        post.or(get).unify().boxed()
    }

    /// Authorize request
    fn authorization(&self) -> BoxedFilter<((),)> {
        let credentials = self.credentials.clone();
        warp::header::optional("Authorization")
            .and_then(move |token: Option<String>| {
                let credentials = credentials.clone();
                async move {
                    match (token, credentials) {
                        (_, None) => Ok(()),
                        (Some(token), Some(password)) if token.as_bytes() == password.as_ref() => {
                            Ok(())
                        }
                        (Some(_), Some(_)) => Err(Rejection::from(ApiError::InvalidAuthorization)),
                        (None, Some(_)) => Err(Rejection::from(ApiError::MissingAuthorization)),
                    }
                }
            })
            .boxed()
    }

    /// Is body encoded with gzip
    fn gzip(&self) -> BoxedFilter<(bool,)> {
        warp::header::optional::<String>("Content-Encoding")
            .and_then(|encoding: Option<String>| async move {
                match encoding {
                    Some(s) if s.as_bytes() == b"gzip" => Ok(true),
                    Some(_) => Err(Rejection::from(ApiError::UnsupportedEncoding)),
                    None => Ok(false),
                }
            })
            .boxed()
    }
}

async fn process_service_request(
    out: Pipeline,
    channel: Option<String>,
    host: Option<String>,
    gzip: bool,
    body: Bytes,
) -> Result<(), Rejection> {
    use futures::compat::Sink01CompatExt;
    use futures::compat::Stream01CompatExt;
    use futures::{SinkExt, StreamExt};

    let mut out = out
        .sink_map_err(|_| Rejection::from(ApiError::ServerShutdown))
        .sink_compat();

    let reader: Box<dyn Read + Send> = if gzip {
        Box::new(GzDecoder::new(body.reader()))
    } else {
        Box::new(body.reader())
    };

    let stream = EventStream::new(reader, channel, host).compat();

    let res = stream.forward(&mut out).await;

    out.flush()
        .map_err(|_| Rejection::from(ApiError::ServerShutdown))
        .await?;

    res.map(|_| ())
}

/// Constructs one ore more events from json-s coming from reader.
/// If errors, it's done with input.
struct EventStream<R: Read> {
    /// Remaining request with JSON events
    data: R,
    /// Count of sent events
    events: usize,
    /// Optional channel from headers
    channel: Option<Value>,
    /// Default time
    time: Time,
    /// Remaining extracted default values
    extractors: [DefaultExtractor; 4],
}

impl<R: Read> EventStream<R> {
    fn new(data: R, channel: Option<String>, host: Option<String>) -> Self {
        EventStream {
            data,
            events: 0,
            channel: channel.map(Value::from),
            time: Time::Now(Utc::now()),
            extractors: [
                DefaultExtractor::new_with(
                    HOST_LOOKUP.clone(),
                    log_schema().host_key().clone(),
                    host.map(Value::from),
                ),
                DefaultExtractor::new(INDEX_LOOKUP.clone(), SPLUNK_INDEX_LOOKUP.clone()),
                DefaultExtractor::new(SOURCE_LOOKUP.clone(), SPLUNK_SOURCE_LOOKUP.clone()),
                DefaultExtractor::new(SOURCETYPE_LOOKUP.clone(), SPLUNK_SOURCETYPE_LOOKUP.clone()),
            ],
        }
    }

    /// As serde_json::from_reader, but doesn't require that all data has to be consumed,
    /// nor that it has to exist.
    fn from_reader_take<T>(&mut self) -> Result<Option<T>, serde_json::Error>
    where
        T: de::DeserializeOwned,
    {
        use serde_json::de::Read;
        let mut reader = IoRead::new(&mut self.data);
        match reader.peek()? {
            None => Ok(None),
            Some(_) => Deserialize::deserialize(&mut Deserializer::new(reader)).map(Some),
        }
    }
}

impl<R: Read> Stream for EventStream<R> {
    type Item = Event;
    type Error = Rejection;
    fn poll(&mut self) -> Result<Async<Option<Event>>, Rejection> {
        // Parse JSON object
        let mut json = match self.from_reader_take::<JsonValue>() {
            Ok(Some(json)) => json,
            Ok(None) => {
                return if self.events == 0 {
                    Err(ApiError::NoData.into())
                } else {
                    Ok(Async::Ready(None))
                };
            }
            Err(error) => {
                emit!(SplunkHECRequestBodyInvalid {
                    error: error.into()
                });
                return Err(ApiError::InvalidDataFormat { event: self.events }.into());
            }
        };

        // Construct Event from parsed json event
        let mut event = Event::new_empty_log();
        let log = event.as_mut_log();

        // Add source type
        log.insert(
            log_schema().source_type_key().clone(),
            Bytes::from("splunk_hec"),
        );

        // Process event field
        match json.get_mut("event") {
            Some(event) => match event.take() {
                JsonValue::String(string) => {
                    if string.is_empty() {
                        return Err(ApiError::EmptyEventField { event: self.events }.into());
                    }
                    log.insert(log_schema().message_key().clone(), string);
                }
                JsonValue::Object(mut object) => {
                    if object.is_empty() {
                        return Err(ApiError::EmptyEventField { event: self.events }.into());
                    }

                    // Add 'line' value as 'event::schema().message_key'
                    if let Some(line) = object.remove("line") {
                        match line {
                            // This don't quite fit the meaning of a event::schema().message_key
                            JsonValue::Array(_) | JsonValue::Object(_) => {
                                log.insert(LINE_LOOKUP.clone(), line);
                            }
                            _ => {
                                log.insert(log_schema().message_key().clone(), line);
                            }
                        }
                    }

                    for (key, value) in object {
                        log.insert(LookupBuf::from(key), value);
                    }
                }
                _ => return Err(ApiError::InvalidDataFormat { event: self.events }.into()),
            },
            None => return Err(ApiError::MissingEventField { event: self.events }.into()),
        }

        // Process channel field
        if let Some(JsonValue::String(guid)) = json.get_mut("channel").map(JsonValue::take) {
            log.insert(SPLUNK_CHANNEL_LOOKUP.clone(), guid);
        } else if let Some(guid) = self.channel.as_ref() {
            log.insert(SPLUNK_CHANNEL_LOOKUP.clone(), guid.clone());
        }

        // Process fields field
        if let Some(JsonValue::Object(object)) = json.get_mut("fields").map(JsonValue::take) {
            for (key, value) in object {
                log.insert(LookupBuf::from(key), value);
            }
        }

        // Process time field
        let parsed_time = match json.get_mut("time").map(JsonValue::take) {
            Some(JsonValue::Number(time)) => Some(Some(time)),
            Some(JsonValue::String(time)) => Some(time.parse::<serde_json::Number>().ok()),
            _ => None,
        };
        match parsed_time {
            None => (),
            Some(Some(t)) => {
                if let Some(t) = t.as_u64() {
                    let time = parse_timestamp(t as i64)
                        .ok_or(ApiError::InvalidDataFormat { event: self.events })?;

                    self.time = Time::Provided(time);
                } else if let Some(t) = t.as_f64() {
                    self.time = Time::Provided(Utc.timestamp(
                        t.floor() as i64,
                        (t.fract() * 1000.0 * 1000.0 * 1000.0) as u32,
                    ));
                } else {
                    return Err(ApiError::InvalidDataFormat { event: self.events }.into());
                }
            }
            Some(None) => return Err(ApiError::InvalidDataFormat { event: self.events }.into()),
        }

        // Add time field
        match self.time.clone() {
            Time::Provided(time) => log.insert(log_schema().timestamp_key().clone(), time),
            Time::Now(time) => log.insert(log_schema().timestamp_key().clone(), time),
        };

        // Extract default extracted fields
        for de in self.extractors.iter_mut() {
            de.extract(log, &mut json);
        }

        emit!(SplunkHECEventReceived);
        self.events += 1;

        Ok(Async::Ready(Some(event)))
    }
}

/// Parse a `i64` unix timestamp that can either be in seconds, milliseconds or
/// nanoseconds.
///
/// This attempts to parse timestamps based on what cutoff range they fall into.
/// For seconds to be parsed the timestamp must be less than the unix epoch of
/// the year `2400`. For this to parse milliseconds the time must be smaller
/// than the year `10,000` in unix epoch milliseconds. If the value is larger
/// than both we attempt to parse it as nanoseconds.
///
/// Returns `None` if `t` is negative.
fn parse_timestamp(t: i64) -> Option<DateTime<Utc>> {
    // Utc.ymd(2400, 1, 1).and_hms(0,0,0).timestamp();
    const SEC_CUTOFF: i64 = 13569465600;
    // Utc.ymd(10_000, 1, 1).and_hms(0,0,0).timestamp_millis();
    const MILLISEC_CUTOFF: i64 = 253402300800000;

    // Timestamps can't be negative!
    if t < 0 {
        return None;
    }

    let ts = if t < SEC_CUTOFF {
        Utc.timestamp(t, 0)
    } else if t < MILLISEC_CUTOFF {
        Utc.timestamp_millis(t)
    } else {
        Utc.timestamp_nanos(t)
    };

    Some(ts)
}

/// Maintains last known extracted value of field and uses it in the absence of field.
struct DefaultExtractor {
    field: LookupBuf,
    to_field: LookupBuf,
    value: Option<Value>,
}

impl DefaultExtractor {
    fn new(field: LookupBuf, to_field: LookupBuf) -> Self {
        DefaultExtractor {
            field,
            to_field,
            value: None,
        }
    }

    fn new_with(field: LookupBuf, to_field: LookupBuf, value: impl Into<Option<Value>>) -> Self {
        DefaultExtractor {
            field,
            to_field,
            value: value.into(),
        }
    }

    fn extract(&mut self, log: &mut LogEvent, value: &mut JsonValue) {
        // Process json_field
        if let Some(JsonValue::String(new_value)) =
            value.get_mut(&self.field.to_string()).map(JsonValue::take)
        {
            self.value = Some(new_value.into());
        }

        // Add data field
        if let Some(index) = self.value.as_ref() {
            log.insert(self.to_field.clone(), index.clone());
        }
    }
}

/// For tracking origin of the timestamp
#[derive(Clone, Debug)]
enum Time {
    /// Backup
    Now(DateTime<Utc>),
    /// Provided in the request
    Provided(DateTime<Utc>),
}

/// Creates event from raw request
fn raw_event(
    bytes: Bytes,
    gzip: bool,
    channel: String,
    host: Option<String>,
) -> Result<Event, Rejection> {
    // Process gzip
    let message: Value = if gzip {
        let mut data = Vec::new();
        match GzDecoder::new(bytes.reader()).read_to_end(&mut data) {
            Ok(0) => return Err(ApiError::NoData.into()),
            Ok(_) => Value::from(Bytes::from(data)),
            Err(error) => {
                emit!(SplunkHECRequestBodyInvalid { error });
                return Err(ApiError::InvalidDataFormat { event: 0 }.into());
            }
        }
    } else {
        bytes.into()
    };

    // Construct event
    let mut event = Event::new_empty_log();
    let log = event.as_mut_log();

    // Add message
    log.insert(log_schema().message_key().clone(), message);

    // Add channel
    log.insert(SPLUNK_CHANNEL_LOOKUP.clone(), channel);

    // Add host
    if let Some(host) = host {
        log.insert(log_schema().host_key().clone(), host);
    }

    // Add timestamp
    log.insert(log_schema().timestamp_key().clone(), Utc::now());

    // Add source type
    event.as_mut_log().insert(
        log_schema().source_type_key().clone(),
        Bytes::from("splunk_hec"),
    );

    emit!(SplunkHECEventReceived);

    Ok(event)
}

#[derive(Clone, Copy, Debug, Snafu)]
pub(crate) enum ApiError {
    MissingAuthorization,
    InvalidAuthorization,
    UnsupportedEncoding,
    MissingChannel,
    NoData,
    InvalidDataFormat { event: usize },
    ServerShutdown,
    EmptyEventField { event: usize },
    MissingEventField { event: usize },
    BadRequest,
}

impl From<ApiError> for Rejection {
    fn from(error: ApiError) -> Self {
        warp::reject::custom(error)
    }
}

impl warp::reject::Reject for ApiError {}

/// Cached bodies for common responses
mod splunk_response {
    use bytes::Bytes;
    use lazy_static::lazy_static;
    use serde_json::{json, Value};

    fn json_to_bytes(value: Value) -> Bytes {
        serde_json::to_string(&value).unwrap().into()
    }

    lazy_static! {
        pub static ref INVALID_AUTHORIZATION: Bytes =
            json_to_bytes(json!({"text":"Invalid authorization","code":3}));
        pub static ref MISSING_CREDENTIALS: Bytes =
            json_to_bytes(json!({"text":"Token is required","code":2}));
        pub static ref NO_DATA: Bytes = json_to_bytes(json!({"text":"No data","code":5}));
        pub static ref SUCCESS: Bytes = json_to_bytes(json!({"text":"Success","code":0}));
        pub static ref SERVER_ERROR: Bytes =
            json_to_bytes(json!({"text":"Internal server error","code":8}));
        pub static ref SERVER_SHUTDOWN: Bytes =
            json_to_bytes(json!({"text":"Server is shutting down","code":9}));
        pub static ref UNSUPPORTED_MEDIA_TYPE: Bytes =
            json_to_bytes(json!({"text":"unsupported content encoding"}));
        pub static ref NO_SPLUNK_CHANNEL_LOOKUP: Bytes =
            json_to_bytes(json!({"text":"Data channel is missing","code":10}));
    }
}

fn finish_ok(_: ()) -> Response {
    response_json(StatusCode::OK, splunk_response::SUCCESS.as_ref())
}

async fn finish_err(rejection: Rejection) -> Result<(Response,), Rejection> {
    if let Some(&error) = rejection.find::<ApiError>() {
        emit!(SplunkHECRequestError { error });
        Ok((match error {
            ApiError::MissingAuthorization => response_json(
                StatusCode::UNAUTHORIZED,
                splunk_response::MISSING_CREDENTIALS.as_ref(),
            ),
            ApiError::InvalidAuthorization => response_json(
                StatusCode::UNAUTHORIZED,
                splunk_response::INVALID_AUTHORIZATION.as_ref(),
            ),
            ApiError::UnsupportedEncoding => response_json(
                StatusCode::UNSUPPORTED_MEDIA_TYPE,
                splunk_response::UNSUPPORTED_MEDIA_TYPE.as_ref(),
            ),
            ApiError::MissingChannel => response_json(
                StatusCode::BAD_REQUEST,
                splunk_response::NO_SPLUNK_CHANNEL_LOOKUP.as_ref(),
            ),
            ApiError::NoData => {
                response_json(StatusCode::BAD_REQUEST, splunk_response::NO_DATA.as_ref())
            }
            ApiError::ServerShutdown => response_json(
                StatusCode::SERVICE_UNAVAILABLE,
                splunk_response::SERVER_SHUTDOWN.as_ref(),
            ),
            ApiError::InvalidDataFormat { event } => event_error("Invalid data format", 6, event),
            ApiError::EmptyEventField { event } => {
                event_error("Event field cannot be blank", 13, event)
            }
            ApiError::MissingEventField { event } => {
                event_error("Event field is required", 12, event)
            }
            ApiError::BadRequest => empty_response(StatusCode::BAD_REQUEST),
        },))
    } else {
        Err(rejection)
    }
}

/// Response without body
fn empty_response(code: StatusCode) -> Response {
    let mut res = Response::default();
    *res.status_mut() = code;
    res
}

/// Response with body
fn response_json(code: StatusCode, body: impl Serialize) -> Response {
    warp::reply::with_status(warp::reply::json(&body), code).into_response()
}

/// Error happened during parsing of events
fn event_error(text: &str, code: u16, event: usize) -> Response {
    let body = json!({
        "text":text,
        "code":code,
        "invalid-event-number":event
    });
    match serde_json::to_string(&body) {
        Ok(string) => response_json(StatusCode::BAD_REQUEST, string),
        Err(error) => {
            // This should never happen.
            error!(message = "Error encoding json body.", %error);
            response_json(
                StatusCode::INTERNAL_SERVER_ERROR,
                splunk_response::SERVER_ERROR.clone(),
            )
        }
    }
}

#[cfg(feature = "sinks-splunk_hec")]
#[cfg(test)]
mod tests {
    use super::{parse_timestamp, SplunkConfig};
    use crate::{
        config::{log_schema, GlobalOptions, SinkConfig, SinkContext, SourceConfig},
        event::{Event, Lookup, LookupBuf},
        shutdown::ShutdownSignal,
        sinks::{
            splunk_hec::{Encoding, HecSinkConfig},
            util::{encoding::EncodingConfigWithDefault, Compression},
            Healthcheck, VectorSink,
        },
        test_util::{collect_n, next_addr, trace_init, wait_for_tcp},
        Pipeline,
    };
    use chrono::{TimeZone, Utc};
    use futures::{stream, StreamExt};
    use futures01::sync::mpsc;
    use std::{future::ready, net::SocketAddr};

    #[test]
    fn generate_config() {
        crate::test_util::test_generate_config::<SplunkConfig>();
    }

    /// Splunk token
    const TOKEN: &str = "token";

    async fn source() -> (mpsc::Receiver<Event>, SocketAddr) {
        source_with(Some(TOKEN.to_owned())).await
    }

    async fn source_with(token: Option<String>) -> (mpsc::Receiver<Event>, SocketAddr) {
        let (sender, recv) = Pipeline::new_test();
        let address = next_addr();
        tokio::spawn(async move {
            SplunkConfig {
                address,
                token,
                tls: None,
            }
            .build(
                "default",
                &GlobalOptions::default(),
                ShutdownSignal::noop(),
                sender,
            )
            .await
            .unwrap()
            .await
            .unwrap()
        });
        wait_for_tcp(address).await;
        (recv, address)
    }

    async fn sink(
        address: SocketAddr,
        encoding: impl Into<EncodingConfigWithDefault<Encoding>>,
        compression: Compression,
    ) -> (VectorSink, Healthcheck) {
        HecSinkConfig {
            endpoint: format!("http://{}", address),
            token: TOKEN.to_owned(),
            encoding: encoding.into(),
            compression,
            ..HecSinkConfig::default()
        }
        .build(SinkContext::new_test())
        .await
        .unwrap()
    }

    async fn start(
        encoding: impl Into<EncodingConfigWithDefault<Encoding>>,
        compression: Compression,
    ) -> (VectorSink, mpsc::Receiver<Event>) {
        let (source, address) = source().await;
        let (sink, health) = sink(address, encoding, compression).await;
        assert!(health.await.is_ok());
        (sink, source)
    }

    async fn channel_n(
        messages: Vec<impl Into<Event> + Send + 'static>,
        sink: VectorSink,
        source: mpsc::Receiver<Event>,
    ) -> Vec<Event> {
        let n = messages.len();

        tokio::spawn(async move {
            sink.run(stream::iter(messages).map(|x| x.into()))
                .await
                .unwrap();
        });

        let events = collect_n(source, n).await.unwrap();
        assert_eq!(n, events.len());

        events
    }

    async fn post(address: SocketAddr, api: &str, message: &str) -> u16 {
        send_with(address, api, message, TOKEN).await
    }

    async fn send_with(address: SocketAddr, api: &str, message: &str, token: &str) -> u16 {
        reqwest::Client::new()
            .post(&format!("http://{}/{}", address, api))
            .header("Authorization", format!("Splunk {}", token))
            .header("x-splunk-request-channel", "guid")
            .body(message.to_owned())
            .send()
            .await
            .unwrap()
            .status()
            .as_u16()
    }

    #[tokio::test]
    async fn no_compression_text_event() {
        trace_init();

        let message = "gzip_text_event";
        let (sink, source) = start(Encoding::Text, Compression::None).await;

        let event = channel_n(vec![message], sink, source).await.remove(0);

        assert_eq!(event.as_log()[log_schema().message_key()], message.into());
        assert!(event.as_log().get(log_schema().timestamp_key()).is_some());
        assert_eq!(
            event.as_log()[log_schema().source_type_key()],
            "splunk_hec".into()
        );
    }

    #[tokio::test]
    async fn one_simple_text_event() {
        trace_init();

        let message = "one_simple_text_event";
        let (sink, source) = start(Encoding::Text, Compression::gzip_default()).await;

        let event = channel_n(vec![message], sink, source).await.remove(0);

        assert_eq!(event.as_log()[log_schema().message_key()], message.into());
        assert!(event.as_log().get(log_schema().timestamp_key()).is_some());
        assert_eq!(
            event.as_log()[log_schema().source_type_key()],
            "splunk_hec".into()
        );
    }

    #[tokio::test]
    async fn multiple_simple_text_event() {
        trace_init();

        let n = 200;
        let (sink, source) = start(Encoding::Text, Compression::None).await;

        let messages = (0..n)
            .map(|i| format!("multiple_simple_text_event_{}", i))
            .collect::<Vec<_>>();
        let events = channel_n(messages.clone(), sink, source).await;

        for (msg, event) in messages.into_iter().zip(events.into_iter()) {
            assert_eq!(event.as_log()[log_schema().message_key()], msg.into());
            assert!(event.as_log().get(log_schema().timestamp_key()).is_some());
            assert_eq!(
                event.as_log()[log_schema().source_type_key()],
                "splunk_hec".into()
            );
        }
    }

    #[tokio::test]
    async fn one_simple_json_event() {
        trace_init();

        let message = "one_simple_json_event";
        let (sink, source) = start(Encoding::Json, Compression::gzip_default()).await;

        let event = channel_n(vec![message], sink, source).await.remove(0);

        assert_eq!(event.as_log()[log_schema().message_key()], message.into());
        assert!(event.as_log().get(log_schema().timestamp_key()).is_some());
        assert_eq!(
            event.as_log()[log_schema().source_type_key()],
            "splunk_hec".into()
        );
    }

    #[tokio::test]
    async fn multiple_simple_json_event() {
        trace_init();

        let n = 200;
        let (sink, source) = start(Encoding::Json, Compression::gzip_default()).await;

        let messages = (0..n)
            .map(|i| format!("multiple_simple_json_event{}", i))
            .collect::<Vec<_>>();
        let events = channel_n(messages.clone(), sink, source).await;

        for (msg, event) in messages.into_iter().zip(events.into_iter()) {
            assert_eq!(event.as_log()[log_schema().message_key()], msg.into());
            assert!(event.as_log().get(log_schema().timestamp_key()).is_some());
            assert_eq!(
                event.as_log()[log_schema().source_type_key()],
                "splunk_hec".into()
            );
        }
    }

    #[tokio::test]
    async fn json_event() {
        trace_init();

        let (sink, source) = start(Encoding::Json, Compression::gzip_default()).await;

        let mut event = Event::new_empty_log();
<<<<<<< HEAD
        event
            .as_mut_log()
            .insert(LookupBuf::from("greeting"), "hello");
        event.as_mut_log().insert(LookupBuf::from("name"), "bob");
        sink.run(stream::once(future::ready(event))).await.unwrap();
=======
        event.as_mut_log().insert("greeting", "hello");
        event.as_mut_log().insert("name", "bob");
        sink.run(stream::once(ready(event))).await.unwrap();
>>>>>>> 106b2507

        let event = collect_n(source, 1).await.unwrap().remove(0);
        assert_eq!(event.as_log()[Lookup::from("greeting")], "hello".into());
        assert_eq!(event.as_log()[Lookup::from("name")], "bob".into());
        assert!(event.as_log().get(log_schema().timestamp_key()).is_some());
        assert_eq!(
            event.as_log()[log_schema().source_type_key()],
            "splunk_hec".into()
        );
    }

    #[tokio::test]
    async fn line_to_message() {
        trace_init();

        let (sink, source) = start(Encoding::Json, Compression::gzip_default()).await;

        let mut event = Event::new_empty_log();
<<<<<<< HEAD
        event.as_mut_log().insert(LookupBuf::from("line"), "hello");
        sink.run(stream::once(future::ready(event))).await.unwrap();
=======
        event.as_mut_log().insert("line", "hello");
        sink.run(stream::once(ready(event))).await.unwrap();
>>>>>>> 106b2507

        let event = collect_n(source, 1).await.unwrap().remove(0);
        assert_eq!(event.as_log()[log_schema().message_key()], "hello".into());
    }

    #[tokio::test]
    async fn raw() {
        trace_init();

        let message = "raw";
        let (source, address) = source().await;

        assert_eq!(200, post(address, "services/collector/raw", message).await);

        let event = collect_n(source, 1).await.unwrap().remove(0);
        assert_eq!(event.as_log()[log_schema().message_key()], message.into());
        assert_eq!(
            event.as_log()[&*super::SPLUNK_CHANNEL_LOOKUP],
            "guid".into()
        );
        assert!(event.as_log().get(log_schema().timestamp_key()).is_some());
        assert_eq!(
            event.as_log()[log_schema().source_type_key()],
            "splunk_hec".into()
        );
    }

    #[tokio::test]
    async fn no_data() {
        trace_init();

        let (_source, address) = source().await;

        assert_eq!(400, post(address, "services/collector/event", "").await);
    }

    #[tokio::test]
    async fn invalid_token() {
        trace_init();

        let (_source, address) = source().await;

        assert_eq!(
            401,
            send_with(address, "services/collector/event", "", "nope").await
        );
    }

    #[tokio::test]
    async fn no_authorization() {
        trace_init();

        let message = "no_authorization";
        let (source, address) = source_with(None).await;
        let (sink, health) = sink(address, Encoding::Text, Compression::gzip_default()).await;
        assert!(health.await.is_ok());

        let event = channel_n(vec![message], sink, source).await.remove(0);

        assert_eq!(event.as_log()[log_schema().message_key()], message.into());
    }

    #[tokio::test]
    async fn partial() {
        trace_init();

        let message = r#"{"event":"first"}{"event":"second""#;
        let (source, address) = source().await;

        assert_eq!(
            400,
            post(address, "services/collector/event", message).await
        );

        let event = collect_n(source, 1).await.unwrap().remove(0);
        assert_eq!(event.as_log()[log_schema().message_key()], "first".into());
        assert!(event.as_log().get(log_schema().timestamp_key()).is_some());
        assert_eq!(
            event.as_log()[log_schema().source_type_key()],
            "splunk_hec".into()
        );
    }

    #[tokio::test]
    async fn default() {
        trace_init();

        let message = r#"{"event":"first","source":"main"}{"event":"second"}{"event":"third","source":"secondary"}"#;
        let (source, address) = source().await;

        assert_eq!(
            200,
            post(address, "services/collector/event", message).await
        );

        let events = collect_n(source, 3).await.unwrap();

        assert_eq!(
            events[0].as_log()[log_schema().message_key()],
            "first".into()
        );
        assert_eq!(events[0].as_log()[&*super::SOURCE_LOOKUP], "main".into());

        assert_eq!(
            events[1].as_log()[log_schema().message_key()],
            "second".into()
        );
        assert_eq!(events[1].as_log()[&*super::SOURCE_LOOKUP], "main".into());

        assert_eq!(
            events[2].as_log()[log_schema().message_key()],
            "third".into()
        );
        assert_eq!(
            events[2].as_log()[&*super::SOURCE_LOOKUP],
            "secondary".into()
        );
    }

    #[test]
    fn parse_timestamps() {
        let cases = vec![
            Utc::now(),
            Utc.ymd(1971, 11, 7).and_hms(1, 1, 1),
            Utc.ymd(2011, 8, 5).and_hms(1, 1, 1),
            Utc.ymd(2189, 11, 4).and_hms(2, 2, 2),
        ];

        for case in cases {
            let sec = case.timestamp();
            let millis = case.timestamp_millis();
            let nano = case.timestamp_nanos();

            assert_eq!(
                parse_timestamp(sec as i64).unwrap().timestamp(),
                case.timestamp()
            );
            assert_eq!(
                parse_timestamp(millis as i64).unwrap().timestamp_millis(),
                case.timestamp_millis()
            );
            assert_eq!(
                parse_timestamp(nano as i64).unwrap().timestamp_nanos(),
                case.timestamp_nanos()
            );
        }

        assert!(parse_timestamp(-1).is_none());
    }
}<|MERGE_RESOLUTION|>--- conflicted
+++ resolved
@@ -998,17 +998,11 @@
         let (sink, source) = start(Encoding::Json, Compression::gzip_default()).await;
 
         let mut event = Event::new_empty_log();
-<<<<<<< HEAD
         event
             .as_mut_log()
             .insert(LookupBuf::from("greeting"), "hello");
         event.as_mut_log().insert(LookupBuf::from("name"), "bob");
-        sink.run(stream::once(future::ready(event))).await.unwrap();
-=======
-        event.as_mut_log().insert("greeting", "hello");
-        event.as_mut_log().insert("name", "bob");
         sink.run(stream::once(ready(event))).await.unwrap();
->>>>>>> 106b2507
 
         let event = collect_n(source, 1).await.unwrap().remove(0);
         assert_eq!(event.as_log()[Lookup::from("greeting")], "hello".into());
@@ -1027,13 +1021,8 @@
         let (sink, source) = start(Encoding::Json, Compression::gzip_default()).await;
 
         let mut event = Event::new_empty_log();
-<<<<<<< HEAD
         event.as_mut_log().insert(LookupBuf::from("line"), "hello");
-        sink.run(stream::once(future::ready(event))).await.unwrap();
-=======
-        event.as_mut_log().insert("line", "hello");
         sink.run(stream::once(ready(event))).await.unwrap();
->>>>>>> 106b2507
 
         let event = collect_n(source, 1).await.unwrap().remove(0);
         assert_eq!(event.as_log()[log_schema().message_key()], "hello".into());
