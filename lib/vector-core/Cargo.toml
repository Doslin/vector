--- conflicted
+++ resolved
@@ -47,13 +47,8 @@
 tokio-stream = { version = "0.1", default-features = false, optional = true }
 tokio-util = { version = "0.6.8", default-features = false, features = ["time"] }
 toml = { version = "0.5.8", default-features = false }
-<<<<<<< HEAD
 tower = { version = "0.4", default-features = false, features = ["util"] }
-tracing = { version = "0.1.28", default-features = false }
-=======
-tower = { version = "0.4", default-features = false }
 tracing = { version = "0.1.29", default-features = false }
->>>>>>> f06848b3
 tracing-core = { version = "0.1.21", default-features = false }
 tracing-log = { version = "0.1.2", default-features = false }
 tracing-subscriber = { version = "0.2.25", default-features = false }
